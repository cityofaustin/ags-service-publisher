--- conflicted
+++ resolved
@@ -301,7 +301,7 @@
             .format(service_name, server_url, service_folder, json.dumps(data, indent=4))
         )
         return data
-    except StandardError:
+    except Exception:
         log.exception(
             'An error occurred while getting item info for service {}/{}'
             .format(service_folder, service_name)
@@ -361,7 +361,7 @@
             .format(service_name, server_url, service_folder, json.dumps(data, indent=4))
         )
         return data
-    except StandardError:
+    except Exception:
         log.exception(
             'An error occurred while setting item info for service {}/{}'
             .format(service_folder, service_name)
@@ -785,7 +785,6 @@
             raise
 
 
-<<<<<<< HEAD
 def analyze_staging_result(result):
     analysis = {}
     pattern = re.compile(r'^(?:WARNING|ERROR) (?:002893|001272): Analyzer (?:warnings|errors) were encountered \((.+)\)\.$')
@@ -804,8 +803,6 @@
     return analysis
 
 
-=======
->>>>>>> a11a54db
 # Adapted from https://stackoverflow.com/a/50215614
 class SSLContextAdapter(HTTPAdapter):
     def init_poolmanager(self, *args, **kwargs):
