--- conflicted
+++ resolved
@@ -5,7 +5,6 @@
 from pathlib import Path
 from shutil import copyfile, rmtree
 
-<<<<<<< HEAD
 from .ags_utils import (
     analyze_staging_result,
     create_session,
@@ -13,6 +12,8 @@
     get_site_mode,
     list_services,
     set_site_mode,
+    get_service_item_info,
+    set_service_item_info
 )
 from .config_io import get_config, default_config_dir
 from .datasources import update_data_sources, convert_mxd_to_aprx, open_aprx
@@ -22,17 +23,6 @@
 from .mplog import open_queue, logged_call
 from .sddraft_io import modify_sddraft
 from .services import normalize_services, get_source_info
-=======
-from ags_utils import list_services, delete_service, get_site_mode, set_site_mode, create_session, get_service_item_info, set_service_item_info
-from config_io import get_config, default_config_dir
-from datasources import update_data_sources, open_mxd
-from extrafilters import superfilter
-from helpers import asterisk_tuple, empty_tuple
-from logging_io import setup_logger
-from mplog import open_queue, logged_call
-from sddraft_io import modify_sddraft
-from services import normalize_services, get_source_info
->>>>>>> a11a54db
 
 log = setup_logger(__name__)
 
@@ -585,7 +575,7 @@
                 service_type,
                 session=session
             )
-    except StandardError:
+    except Exception:
         log.warning(
             'An error occurred while updating timestamp for service {}/{} to ArcGIS Server instance {}'
             .format(
